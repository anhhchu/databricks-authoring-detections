{
  "datasets": [
    {
      "name": "996d1f2e",
      "displayName": "failed_logins_analysis_by_ip_and_user",
      "queryLines": [
        "select * from sec_mv_ai_failed_login_analysis;"
      ],
      "catalog": "users",
      "schema": "anhhoang_chu"
    },
    {
      "name": "41c08c52",
      "displayName": "sec_mv_data_export_detection",
      "queryLines": [
        "SELECT * FROM sec_mv_data_export_detection\n",
        "where event_time >= :start_time"
      ],
      "parameters": [
        {
          "displayName": "start_time",
          "keyword": "start_time",
          "dataType": "DATETIME",
          "defaultSelection": {
            "values": {
              "dataType": "DATETIME",
              "values": [
                {
                  "value": "now-7d/d"
                }
              ]
            }
          }
        }
      ],
      "catalog": "users",
      "schema": "anhhoang_chu"
    },
    {
      "name": "cf20332b",
      "displayName": "sec_v_account_admin_assignments",
      "queryLines": [
        "SELECT * FROM sec_v_account_admin_assignments\n",
        "where event_time >= :start_time"
      ],
      "parameters": [
        {
          "displayName": "start_time",
          "keyword": "start_time",
          "dataType": "DATETIME",
          "defaultSelection": {
            "values": {
              "dataType": "DATETIME",
              "values": [
                {
                  "value": "now-7d/d"
                }
              ]
            }
          }
        }
      ],
      "catalog": "users",
      "schema": "anhhoang_chu"
    },
    {
      "name": "16130009",
      "displayName": "sec_v_sensitive_group_additions",
      "queryLines": [
        "SELECT * FROM sec_v_sensitive_group_additions\n",
        "where event_time >= :start_time"
      ],
      "parameters": [
        {
          "displayName": "start_time",
          "keyword": "start_time",
          "dataType": "DATETIME",
          "defaultSelection": {
            "values": {
              "dataType": "DATETIME",
              "values": [
                {
                  "value": "now-7d/d"
                }
              ]
            }
          }
        }
      ],
      "catalog": "users",
      "schema": "anhhoang_chu"
    },
    {
      "name": "c210ba8a",
      "displayName": "sec_v_workspace_acl_assignments",
      "queryLines": [
        "SELECT \n",
        "  event_time,\n",
        "  service_name,\n",
        "  workspace_id,\n",
        "  actor,\n",
        "  target_user,\n",
        "  action_name,\n",
        "  indicator,\n",
        "  severity,\n",
        "  coalesce(new_acl, 'Not-specified') as new_acl\n",
        "FROM \n",
        "  sec_v_workspace_acl_assignments\n",
        "WHERE \n",
        "  event_time >= :start_time"
      ],
      "parameters": [
        {
          "displayName": "start_time",
          "keyword": "start_time",
          "dataType": "DATETIME",
          "defaultSelection": {
            "values": {
              "dataType": "DATETIME",
              "values": [
                {
                  "value": "now-7d/d"
                }
              ]
            }
          }
        }
      ],
      "catalog": "users",
      "schema": "anhhoang_chu"
    },
    {
      "name": "fd2affc8",
      "displayName": "sec_v_workspace_db_sql_acl_changes",
      "queryLines": [
        "SELECT\n",
        "  event_time,\n",
        "  service_name,\n",
        "  workspace_id,\n",
        "  actor,\n",
        "  target_principal,\n",
        "  action_name,\n",
        "  indicator,\n",
        "  severity,\n",
        "  coalesce(new_acl, 'Not-specified') as new_acl\n",
        "FROM\n",
        "  sec_v_workspace_db_sql_acl_changes\n",
        "where\n",
        "  event_time >= :start_time"
      ],
      "parameters": [
        {
          "displayName": "start_time",
          "keyword": "start_time",
          "dataType": "DATETIME",
          "defaultSelection": {
            "values": {
              "dataType": "DATETIME",
              "values": [
                {
                  "value": "now-7d/d"
                }
              ]
            }
          }
        }
      ],
      "catalog": "users",
      "schema": "anhhoang_chu"
    },
    {
      "name": "90a63fed",
      "displayName": "sec_v_uc_permission_escalations",
      "queryLines": [
        "SELECT * FROM sec_v_uc_permission_escalations\n",
        "where event_time >= :start_time"
      ],
      "parameters": [
        {
          "displayName": "start_time",
          "keyword": "start_time",
          "dataType": "DATETIME",
          "defaultSelection": {
            "values": {
              "dataType": "DATETIME",
              "values": [
                {
                  "value": "now-7d/d"
                }
              ]
            }
          }
        }
      ],
      "catalog": "users",
      "schema": "anhhoang_chu"
    },
    {
      "name": "b3d30879",
      "displayName": "sec_v_account_setting_changes",
      "queryLines": [
        "SELECT * FROM sec_v_account_setting_changes\n",
        "where event_time >= :start_time"
      ],
      "parameters": [
        {
          "displayName": "start_time",
          "keyword": "start_time",
          "dataType": "DATETIME",
          "defaultSelection": {
            "values": {
              "dataType": "DATETIME",
              "values": [
                {
                  "value": "now-7d/d"
                }
              ]
            }
          }
        }
      ],
      "catalog": "users",
      "schema": "anhhoang_chu"
    },
    {
      "name": "72fcfe95",
      "displayName": "sec_mv_ai_security_posture_summary",
      "queryLines": [
        "SELECT \n",
        "    analysis_type,\n",
        "    analysis_timestamp,\n",
        "    get_json_object(ai_security_posture_assessment, '$.overall_risk_level') as overall_risk_level,\n",
        "    get_json_object(ai_security_posture_assessment, '$.key_risk_areas') as key_risk_areas,\n",
        "    get_json_object(ai_security_posture_assessment, '$.immediate_actions') as immediate_actions,\n",
        "    get_json_object(ai_security_posture_assessment, '$.strategic_recommendations') as strategic_recommendations,\n",
        "    get_json_object(ai_security_posture_assessment, '$.compliance_considerations') as compliance_considerations\n",
        "FROM sec_mv_ai_security_posture_summary;"
      ],
      "catalog": "users",
      "schema": "anhhoang_chu"
    },
    {
      "name": "dc9de73d",
      "displayName": "sec_mv_ai_privilege_escalation_consolidated",
      "queryLines": [
        "SELECT distinct\n",
        "    escalation_type,\n",
        "    actor,\n",
        "    affected_entity,\n",
        "    actor_activity_count,\n",
        "    actor_unique_entities,\n",
        "    get_json_object(ai_comprehensive_analysis, '$.risk_level') as risk_level,\n",
        "    get_json_object(ai_comprehensive_analysis, '$.risk_factors') as risk_factors,\n",
        "    get_json_object(ai_comprehensive_analysis, '$.immediate_actions') as immediate_actions,\n",
        "    get_json_object(ai_comprehensive_analysis, '$.investigation_steps') as investigation_steps\n",
        "FROM sec_mv_ai_privilege_escalation_consolidated\n",
        "WHERE get_json_object(ai_comprehensive_analysis, '$.risk_level') IN ('CRITICAL', 'HIGH');"
      ],
      "catalog": "users",
      "schema": "anhhoang_chu"
    },
    {
      "name": "b40cbd60",
      "displayName": "sec_mv_ai_data_export_analysis",
      "queryLines": [
        "SELECT \n",
        "    *,\n",
        "    get_json_object(ai_comprehensive_analysis, '$.risk_level') as risk_level,\n",
        "    get_json_object(ai_comprehensive_analysis, '$.risk_factors') as risk_factors,\n",
        "    get_json_object(ai_comprehensive_analysis, '$.immediate_actions') as immediate_actions\n",
        "FROM sec_mv_ai_data_export_analysis\n",
        "where ai_comprehensive_analysis is not null\n",
        "and actor is not null;"
      ],
      "catalog": "users",
      "schema": "anhhoang_chu"
    }
  ],
  "pages": [
    {
      "name": "c331a546",
      "displayName": "Summary",
      "layout": [
        {
          "widget": {
            "name": "a8f6d533",
            "queries": [
              {
                "name": "main_query",
                "query": {
                  "datasetName": "41c08c52",
                  "fields": [
                    {
                      "name": "actor",
                      "expression": "`actor`"
                    },
                    {
                      "name": "action_name",
                      "expression": "`action_name`"
                    },
                    {
                      "name": "daily(event_time)",
                      "expression": "DATE_TRUNC(\"DAY\", `event_time`)"
                    },
                    {
                      "name": "count(*)",
                      "expression": "COUNT(`*`)"
                    }
                  ],
                  "cubeGroupingSets": {
                    "sets": [
                      {
                        "fieldNames": [
                          "actor",
                          "action_name"
                        ]
                      },
<<<<<<< HEAD
                      {}
=======
                      {
                        "fieldNames": [
                          "daily(event_time)"
                        ]
                      }
>>>>>>> cf0a3696
                    ]
                  },
                  "disaggregated": false,
                  "orders": [
                    {
                      "direction": "ASC",
                      "expression": "`actor`"
                    },
                    {
                      "direction": "ASC",
                      "expression": "`action_name`"
<<<<<<< HEAD
=======
                    },
                    {
                      "direction": "ASC",
                      "expression": "DATE_TRUNC(\"DAY\", `event_time`)"
>>>>>>> cf0a3696
                    }
                  ]
                }
              }
            ],
            "spec": {
              "version": 3,
              "widgetType": "pivot",
              "encodings": {
                "rows": [
                  {
                    "fieldName": "actor",
                    "scale": {
                      "type": "categorical",
                      "sort": {
                        "by": "cell-reversed",
                        "field": {
                          "index": 0
                        }
                      }
                    },
                    "displayName": "actor"
                  },
                  {
                    "fieldName": "action_name",
<<<<<<< HEAD
                    "displayName": "Action"
=======
                    "displayName": "action_name"
                  }
                ],
                "columns": [
                  {
                    "fieldName": "daily(event_time)",
                    "displayName": "event_time"
>>>>>>> cf0a3696
                  }
                ],
                "cell": {
                  "type": "multi-cell",
                  "fields": [
                    {
                      "fieldName": "count(*)",
                      "cellType": "text",
<<<<<<< HEAD
                      "displayName": "#Exports"
=======
                      "style": {
                        "type": "color-scale",
                        "backgroundColor": {
                          "scale": {
                            "type": "quantitative"
                          }
                        }
                      },
                      "displayName": "Exports"
>>>>>>> cf0a3696
                    }
                  ]
                }
              },
              "frame": {
                "title": "Data Export Action",
                "showTitle": true
              }
            }
          },
          "position": {
            "x": 0,
            "y": 26,
            "width": 6,
            "height": 9
          }
        },
        {
          "widget": {
            "name": "a49135f1",
            "queries": [
              {
                "name": "parameter_dashboards/01f076e87a141b0fa448e82f1833f444/datasets/01f07a18187819b7bdfae896b81da83d_start_time",
                "query": {
                  "datasetName": "41c08c52",
                  "parameters": [
                    {
                      "name": "start_time",
                      "keyword": "start_time"
                    }
                  ],
                  "disaggregated": false
                }
              },
              {
                "name": "parameter_dashboards/01f076e87a141b0fa448e82f1833f444/datasets/01f07a18187819d6953a5ff04178682c_start_time",
                "query": {
                  "datasetName": "cf20332b",
                  "parameters": [
                    {
                      "name": "start_time",
                      "keyword": "start_time"
                    }
                  ],
                  "disaggregated": false
                }
              },
              {
                "name": "parameter_dashboards/01f076e87a141b0fa448e82f1833f444/datasets/01f07a18187819eb85bd33c4a1bd27a7_start_time",
                "query": {
                  "datasetName": "16130009",
                  "parameters": [
                    {
                      "name": "start_time",
                      "keyword": "start_time"
                    }
                  ],
                  "disaggregated": false
                }
              },
              {
                "name": "parameter_dashboards/01f076e87a141b0fa448e82f1833f444/datasets/01f07a18187819ff942ddcd177b43afa_start_time",
                "query": {
                  "datasetName": "c210ba8a",
                  "parameters": [
                    {
                      "name": "start_time",
                      "keyword": "start_time"
                    }
                  ],
                  "disaggregated": false
                }
              },
              {
                "name": "parameter_dashboards/01f076e87a141b0fa448e82f1833f444/datasets/01f07a1818781a139b331f9cc9e03e50_start_time",
                "query": {
                  "datasetName": "fd2affc8",
                  "parameters": [
                    {
                      "name": "start_time",
                      "keyword": "start_time"
                    }
                  ],
                  "disaggregated": false
                }
              },
              {
                "name": "parameter_dashboards/01f076e87a141b0fa448e82f1833f444/datasets/01f07a1818781a268a42bfb73c1ab427_start_time",
                "query": {
                  "datasetName": "90a63fed",
                  "parameters": [
                    {
                      "name": "start_time",
                      "keyword": "start_time"
                    }
                  ],
                  "disaggregated": false
                }
              },
              {
                "name": "parameter_dashboards/01f076e87a141b0fa448e82f1833f444/datasets/01f07a1818781a67ab411abc7cf2469f_start_time",
                "query": {
                  "datasetName": "b3d30879",
                  "parameters": [
                    {
                      "name": "start_time",
                      "keyword": "start_time"
                    }
                  ],
                  "disaggregated": false
                }
              }
            ],
            "spec": {
              "version": 2,
              "widgetType": "filter-date-picker",
              "encodings": {
                "fields": [
                  {
                    "parameterName": "start_time",
                    "queryName": "parameter_dashboards/01f076e87a141b0fa448e82f1833f444/datasets/01f07a18187819b7bdfae896b81da83d_start_time"
                  },
                  {
                    "parameterName": "start_time",
                    "queryName": "parameter_dashboards/01f076e87a141b0fa448e82f1833f444/datasets/01f07a18187819d6953a5ff04178682c_start_time"
                  },
                  {
                    "parameterName": "start_time",
                    "queryName": "parameter_dashboards/01f076e87a141b0fa448e82f1833f444/datasets/01f07a18187819eb85bd33c4a1bd27a7_start_time"
                  },
                  {
                    "parameterName": "start_time",
                    "queryName": "parameter_dashboards/01f076e87a141b0fa448e82f1833f444/datasets/01f07a18187819ff942ddcd177b43afa_start_time"
                  },
                  {
                    "parameterName": "start_time",
                    "queryName": "parameter_dashboards/01f076e87a141b0fa448e82f1833f444/datasets/01f07a1818781a139b331f9cc9e03e50_start_time"
                  },
                  {
                    "parameterName": "start_time",
                    "queryName": "parameter_dashboards/01f076e87a141b0fa448e82f1833f444/datasets/01f07a1818781a268a42bfb73c1ab427_start_time"
                  },
                  {
                    "parameterName": "start_time",
                    "queryName": "parameter_dashboards/01f076e87a141b0fa448e82f1833f444/datasets/01f07a1818781a67ab411abc7cf2469f_start_time"
                  }
                ]
              },
              "frame": {
                "showTitle": true,
                "title": "Start Time"
              }
            }
          },
          "position": {
            "x": 0,
            "y": 0,
            "width": 6,
            "height": 1
          }
        },
        {
          "widget": {
            "name": "886cfbdc",
            "queries": [
              {
                "name": "main_query",
                "query": {
                  "datasetName": "dc9de73d",
                  "fields": [
                    {
                      "name": "escalation_type",
                      "expression": "`escalation_type`"
                    },
                    {
                      "name": "sum(actor_activity_count)",
                      "expression": "SUM(`actor_activity_count`)"
                    },
                    {
                      "name": "actor",
                      "expression": "`actor`"
                    }
                  ],
                  "disaggregated": false
                }
              }
            ],
            "spec": {
              "version": 3,
              "widgetType": "bar",
              "encodings": {
                "x": {
                  "fieldName": "sum(actor_activity_count)",
                  "scale": {
                    "type": "quantitative"
                  },
                  "displayName": "Events"
                },
                "y": {
                  "fieldName": "actor",
                  "scale": {
                    "type": "categorical",
                    "sort": {
                      "by": "x-reversed"
                    }
                  },
                  "displayName": "actor"
                },
                "color": {
                  "fieldName": "escalation_type",
                  "scale": {
                    "type": "categorical"
                  },
                  "displayName": "escalation_type"
                }
              },
              "frame": {
                "showTitle": true,
                "title": "Privileges Escalations by Actors"
              }
            }
          },
          "position": {
            "x": 0,
            "y": 9,
            "width": 6,
            "height": 8
          }
        },
        {
          "widget": {
            "name": "4145bcd7",
            "queries": [
              {
                "name": "main_query",
                "query": {
                  "datasetName": "996d1f2e",
                  "fields": [
                    {
                      "name": "count(*)",
                      "expression": "COUNT(`*`)"
                    }
                  ],
                  "disaggregated": false
                }
              }
            ],
            "spec": {
              "version": 2,
              "widgetType": "counter",
              "encodings": {
                "value": {
                  "fieldName": "count(*)",
                  "displayName": "Count of Records"
                }
              },
              "frame": {
                "showTitle": true,
                "title": "Failed Logins "
              }
            }
          },
          "position": {
            "x": 0,
            "y": 1,
            "width": 1,
            "height": 2
          }
        },
        {
          "widget": {
            "name": "3d1336fa",
            "queries": [
              {
                "name": "main_query",
                "query": {
                  "datasetName": "cf20332b",
                  "fields": [
                    {
                      "name": "count(*)",
                      "expression": "COUNT(`*`)"
                    }
                  ],
                  "disaggregated": false
                }
              }
            ],
            "spec": {
              "version": 2,
              "widgetType": "counter",
              "encodings": {
                "value": {
                  "fieldName": "count(*)",
                  "displayName": "Count of Records"
                }
              },
              "frame": {
                "showTitle": true,
                "title": "New Admins Assigns"
              }
            }
          },
          "position": {
            "x": 1,
            "y": 1,
            "width": 1,
            "height": 2
          }
        },
        {
          "widget": {
            "name": "d8830964",
            "queries": [
              {
                "name": "main_query",
                "query": {
                  "datasetName": "c210ba8a",
                  "fields": [
                    {
                      "name": "count(*)",
                      "expression": "COUNT(`*`)"
                    }
                  ],
                  "disaggregated": false
                }
              }
            ],
            "spec": {
              "version": 2,
              "widgetType": "counter",
              "encodings": {
                "value": {
                  "fieldName": "count(*)",
                  "displayName": "Count of Records"
                }
              },
              "frame": {
                "showTitle": true,
                "title": "Workspace Acls"
              }
            }
          },
          "position": {
            "x": 2,
            "y": 1,
            "width": 1,
            "height": 2
          }
        },
        {
          "widget": {
            "name": "7ebf699b",
            "queries": [
              {
                "name": "main_query",
                "query": {
                  "datasetName": "41c08c52",
                  "fields": [
                    {
                      "name": "count(*)",
                      "expression": "COUNT(`*`)"
                    }
                  ],
                  "disaggregated": false
                }
              }
            ],
            "spec": {
              "version": 2,
              "widgetType": "counter",
              "encodings": {
                "value": {
                  "fieldName": "count(*)",
                  "displayName": "Count of Records"
                }
              },
              "frame": {
                "showTitle": true,
                "title": "Data Exports"
              }
            }
          },
          "position": {
            "x": 5,
            "y": 1,
            "width": 1,
            "height": 2
          }
        },
        {
          "widget": {
            "name": "3d244a5b",
            "queries": [
              {
                "name": "main_query",
                "query": {
                  "datasetName": "90a63fed",
                  "fields": [
                    {
                      "name": "count(*)",
                      "expression": "COUNT(`*`)"
                    }
                  ],
                  "disaggregated": false
                }
              }
            ],
            "spec": {
              "version": 2,
              "widgetType": "counter",
              "encodings": {
                "value": {
                  "fieldName": "count(*)",
                  "displayName": "Count of Records"
                }
              },
              "frame": {
                "showTitle": true,
                "title": "Escalated UC Permissions"
              }
            }
          },
          "position": {
            "x": 3,
            "y": 1,
            "width": 1,
            "height": 2
          }
        },
        {
          "widget": {
            "name": "6c04a200",
            "queries": [
              {
                "name": "main_query",
                "query": {
                  "datasetName": "b3d30879",
                  "fields": [
                    {
                      "name": "count(*)",
                      "expression": "COUNT(`*`)"
                    }
                  ],
                  "disaggregated": false
                }
              }
            ],
            "spec": {
              "version": 2,
              "widgetType": "counter",
              "encodings": {
                "value": {
                  "fieldName": "count(*)",
                  "displayName": "Count of Records"
                }
              },
              "frame": {
                "showTitle": true,
                "title": "New Account Settings"
              }
            }
          },
          "position": {
            "x": 4,
            "y": 1,
            "width": 1,
            "height": 2
          }
        },
        {
          "widget": {
            "name": "503290cd",
            "queries": [
              {
                "name": "main_query",
                "query": {
                  "datasetName": "dc9de73d",
                  "fields": [
                    {
                      "name": "escalation_type",
                      "expression": "`escalation_type`"
                    },
                    {
                      "name": "actor",
                      "expression": "`actor`"
                    },
                    {
                      "name": "affected_entity",
                      "expression": "`affected_entity`"
                    },
                    {
                      "name": "actor_activity_count",
                      "expression": "`actor_activity_count`"
                    },
                    {
                      "name": "risk_level",
                      "expression": "`risk_level`"
                    },
                    {
                      "name": "risk_factors",
                      "expression": "`risk_factors`"
                    }
                  ],
                  "disaggregated": true
                }
              }
            ],
            "spec": {
              "version": 1,
              "widgetType": "table",
              "encodings": {
                "columns": [
                  {
                    "fieldName": "escalation_type",
                    "booleanValues": [
                      "false",
                      "true"
                    ],
                    "imageUrlTemplate": "{{ @ }}",
                    "imageTitleTemplate": "{{ @ }}",
                    "imageWidth": "",
                    "imageHeight": "",
                    "linkUrlTemplate": "{{ @ }}",
                    "linkTextTemplate": "{{ @ }}",
                    "linkTitleTemplate": "{{ @ }}",
                    "linkOpenInNewTab": true,
                    "type": "string",
                    "displayAs": "string",
                    "visible": true,
                    "order": 100000,
                    "title": "escalation_type",
                    "allowSearch": false,
                    "alignContent": "left",
                    "allowHTML": false,
                    "highlightLinks": false,
                    "useMonospaceFont": false,
                    "preserveWhitespace": false,
                    "displayName": "escalation_type"
                  },
                  {
                    "fieldName": "actor",
                    "booleanValues": [
                      "false",
                      "true"
                    ],
                    "imageUrlTemplate": "{{ @ }}",
                    "imageTitleTemplate": "{{ @ }}",
                    "imageWidth": "",
                    "imageHeight": "",
                    "linkUrlTemplate": "{{ @ }}",
                    "linkTextTemplate": "{{ @ }}",
                    "linkTitleTemplate": "{{ @ }}",
                    "linkOpenInNewTab": true,
                    "type": "string",
                    "displayAs": "string",
                    "visible": true,
                    "order": 100001,
                    "title": "actor",
                    "allowSearch": false,
                    "alignContent": "left",
                    "allowHTML": false,
                    "highlightLinks": false,
                    "useMonospaceFont": false,
                    "preserveWhitespace": false,
                    "displayName": "actor"
                  },
                  {
                    "fieldName": "affected_entity",
                    "booleanValues": [
                      "false",
                      "true"
                    ],
                    "imageUrlTemplate": "{{ @ }}",
                    "imageTitleTemplate": "{{ @ }}",
                    "imageWidth": "",
                    "imageHeight": "",
                    "linkUrlTemplate": "{{ @ }}",
                    "linkTextTemplate": "{{ @ }}",
                    "linkTitleTemplate": "{{ @ }}",
                    "linkOpenInNewTab": true,
                    "type": "string",
                    "displayAs": "string",
                    "visible": true,
                    "order": 100002,
                    "title": "affected_entity",
                    "allowSearch": false,
                    "alignContent": "left",
                    "allowHTML": false,
                    "highlightLinks": false,
                    "useMonospaceFont": false,
                    "preserveWhitespace": false,
                    "displayName": "affected_entity"
                  },
                  {
                    "fieldName": "actor_activity_count",
                    "numberFormat": "0",
                    "booleanValues": [
                      "false",
                      "true"
                    ],
                    "imageUrlTemplate": "{{ @ }}",
                    "imageTitleTemplate": "{{ @ }}",
                    "imageWidth": "",
                    "imageHeight": "",
                    "linkUrlTemplate": "{{ @ }}",
                    "linkTextTemplate": "{{ @ }}",
                    "linkTitleTemplate": "{{ @ }}",
                    "linkOpenInNewTab": true,
                    "type": "integer",
                    "displayAs": "number",
                    "visible": true,
                    "order": 100003,
                    "title": "actor_activity_count",
                    "allowSearch": false,
                    "alignContent": "right",
                    "allowHTML": false,
                    "highlightLinks": false,
                    "useMonospaceFont": false,
                    "preserveWhitespace": false,
                    "displayName": "actor_activity_count"
                  },
                  {
                    "fieldName": "risk_level",
                    "booleanValues": [
                      "false",
                      "true"
                    ],
                    "imageUrlTemplate": "{{ @ }}",
                    "imageTitleTemplate": "{{ @ }}",
                    "imageWidth": "",
                    "imageHeight": "",
                    "linkUrlTemplate": "{{ @ }}",
                    "linkTextTemplate": "{{ @ }}",
                    "linkTitleTemplate": "{{ @ }}",
                    "linkOpenInNewTab": true,
                    "type": "string",
                    "displayAs": "string",
                    "visible": true,
                    "order": 100005,
                    "title": "risk_level",
                    "allowSearch": false,
                    "alignContent": "left",
                    "allowHTML": false,
                    "highlightLinks": false,
                    "useMonospaceFont": false,
                    "preserveWhitespace": false,
                    "displayName": "risk_level"
                  },
                  {
                    "fieldName": "risk_factors",
                    "booleanValues": [
                      "false",
                      "true"
                    ],
                    "imageUrlTemplate": "{{ @ }}",
                    "imageTitleTemplate": "{{ @ }}",
                    "imageWidth": "",
                    "imageHeight": "",
                    "linkUrlTemplate": "{{ @ }}",
                    "linkTextTemplate": "{{ @ }}",
                    "linkTitleTemplate": "{{ @ }}",
                    "linkOpenInNewTab": true,
                    "type": "string",
                    "displayAs": "string",
                    "visible": true,
                    "order": 100006,
                    "title": "risk_factors",
                    "allowSearch": false,
                    "alignContent": "left",
                    "allowHTML": false,
                    "highlightLinks": false,
                    "useMonospaceFont": false,
                    "preserveWhitespace": false,
                    "displayName": "risk_factors"
                  }
                ]
              },
              "invisibleColumns": [
                {
                  "numberFormat": "0",
                  "booleanValues": [
                    "false",
                    "true"
                  ],
                  "imageUrlTemplate": "{{ @ }}",
                  "imageTitleTemplate": "{{ @ }}",
                  "imageWidth": "",
                  "imageHeight": "",
                  "linkUrlTemplate": "{{ @ }}",
                  "linkTextTemplate": "{{ @ }}",
                  "linkTitleTemplate": "{{ @ }}",
                  "linkOpenInNewTab": true,
                  "name": "actor_unique_entities",
                  "type": "integer",
                  "displayAs": "number",
                  "order": 100004,
                  "title": "actor_unique_entities",
                  "allowSearch": false,
                  "alignContent": "right",
                  "allowHTML": false,
                  "highlightLinks": false,
                  "useMonospaceFont": false,
                  "preserveWhitespace": false
                },
                {
                  "booleanValues": [
                    "false",
                    "true"
                  ],
                  "imageUrlTemplate": "{{ @ }}",
                  "imageTitleTemplate": "{{ @ }}",
                  "imageWidth": "",
                  "imageHeight": "",
                  "linkUrlTemplate": "{{ @ }}",
                  "linkTextTemplate": "{{ @ }}",
                  "linkTitleTemplate": "{{ @ }}",
                  "linkOpenInNewTab": true,
                  "name": "immediate_actions",
                  "type": "string",
                  "displayAs": "string",
                  "order": 100007,
                  "title": "immediate_actions",
                  "allowSearch": false,
                  "alignContent": "left",
                  "allowHTML": false,
                  "highlightLinks": false,
                  "useMonospaceFont": false,
                  "preserveWhitespace": false
                },
                {
                  "booleanValues": [
                    "false",
                    "true"
                  ],
                  "imageUrlTemplate": "{{ @ }}",
                  "imageTitleTemplate": "{{ @ }}",
                  "imageWidth": "",
                  "imageHeight": "",
                  "linkUrlTemplate": "{{ @ }}",
                  "linkTextTemplate": "{{ @ }}",
                  "linkTitleTemplate": "{{ @ }}",
                  "linkOpenInNewTab": true,
                  "name": "investigation_steps",
                  "type": "string",
                  "displayAs": "string",
                  "order": 100008,
                  "title": "investigation_steps",
                  "allowSearch": false,
                  "alignContent": "left",
                  "allowHTML": false,
                  "highlightLinks": false,
                  "useMonospaceFont": false,
                  "preserveWhitespace": false
                }
              ],
              "allowHTMLByDefault": false,
              "itemsPerPage": 25,
              "paginationSize": "default",
              "condensed": true,
              "withRowNumber": false,
              "frame": {
                "showTitle": true,
                "title": "Privilege Escalations"
              }
            }
          },
          "position": {
            "x": 0,
            "y": 17,
            "width": 6,
            "height": 9
          }
        },
        {
          "widget": {
            "name": "c72c18ba",
            "queries": [
              {
                "name": "main_query",
                "query": {
                  "datasetName": "72fcfe95",
                  "fields": [
                    {
                      "name": "overall_risk_level",
                      "expression": "`overall_risk_level`"
                    },
                    {
                      "name": "key_risk_areas",
                      "expression": "`key_risk_areas`"
                    },
                    {
                      "name": "immediate_actions",
                      "expression": "`immediate_actions`"
                    },
                    {
                      "name": "compliance_considerations",
                      "expression": "`compliance_considerations`"
                    }
                  ],
                  "disaggregated": true
                }
              }
            ],
            "spec": {
              "version": 1,
              "widgetType": "table",
              "encodings": {
                "columns": [
                  {
                    "fieldName": "overall_risk_level",
                    "booleanValues": [
                      "false",
                      "true"
                    ],
                    "imageUrlTemplate": "{{ @ }}",
                    "imageTitleTemplate": "{{ @ }}",
                    "imageWidth": "",
                    "imageHeight": "",
                    "linkUrlTemplate": "{{ @ }}",
                    "linkTextTemplate": "{{ @ }}",
                    "linkTitleTemplate": "{{ @ }}",
                    "linkOpenInNewTab": true,
                    "type": "string",
                    "displayAs": "string",
                    "visible": true,
                    "order": 100002,
                    "title": "overall_risk_level",
                    "allowSearch": false,
                    "alignContent": "left",
                    "allowHTML": false,
                    "highlightLinks": false,
                    "useMonospaceFont": false,
                    "preserveWhitespace": false,
                    "displayName": "overall_risk_level"
                  },
                  {
                    "fieldName": "key_risk_areas",
                    "booleanValues": [
                      "false",
                      "true"
                    ],
                    "imageUrlTemplate": "{{ @ }}",
                    "imageTitleTemplate": "{{ @ }}",
                    "imageWidth": "",
                    "imageHeight": "",
                    "linkUrlTemplate": "{{ @ }}",
                    "linkTextTemplate": "{{ @ }}",
                    "linkTitleTemplate": "{{ @ }}",
                    "linkOpenInNewTab": true,
                    "type": "string",
                    "displayAs": "string",
                    "visible": true,
                    "order": 100003,
                    "title": "key_risk_areas",
                    "allowSearch": false,
                    "alignContent": "left",
                    "allowHTML": false,
                    "highlightLinks": false,
                    "useMonospaceFont": false,
                    "preserveWhitespace": false,
                    "displayName": "key_risk_areas"
                  },
                  {
                    "fieldName": "immediate_actions",
                    "booleanValues": [
                      "false",
                      "true"
                    ],
                    "imageUrlTemplate": "{{ @ }}",
                    "imageTitleTemplate": "{{ @ }}",
                    "imageWidth": "",
                    "imageHeight": "",
                    "linkUrlTemplate": "{{ @ }}",
                    "linkTextTemplate": "{{ @ }}",
                    "linkTitleTemplate": "{{ @ }}",
                    "linkOpenInNewTab": true,
                    "type": "string",
                    "displayAs": "string",
                    "visible": true,
                    "order": 100004,
                    "title": "immediate_actions",
                    "allowSearch": false,
                    "alignContent": "left",
                    "allowHTML": false,
                    "highlightLinks": false,
                    "useMonospaceFont": false,
                    "preserveWhitespace": false,
                    "displayName": "immediate_actions"
                  },
                  {
                    "fieldName": "compliance_considerations",
                    "booleanValues": [
                      "false",
                      "true"
                    ],
                    "imageUrlTemplate": "{{ @ }}",
                    "imageTitleTemplate": "{{ @ }}",
                    "imageWidth": "",
                    "imageHeight": "",
                    "linkUrlTemplate": "{{ @ }}",
                    "linkTextTemplate": "{{ @ }}",
                    "linkTitleTemplate": "{{ @ }}",
                    "linkOpenInNewTab": true,
                    "type": "string",
                    "displayAs": "string",
                    "visible": true,
                    "order": 100006,
                    "title": "compliance_considerations",
                    "allowSearch": false,
                    "alignContent": "left",
                    "allowHTML": false,
                    "highlightLinks": false,
                    "useMonospaceFont": false,
                    "preserveWhitespace": false,
                    "displayName": "compliance_considerations"
                  }
                ]
              },
              "invisibleColumns": [
                {
                  "booleanValues": [
                    "false",
                    "true"
                  ],
                  "imageUrlTemplate": "{{ @ }}",
                  "imageTitleTemplate": "{{ @ }}",
                  "imageWidth": "",
                  "imageHeight": "",
                  "linkUrlTemplate": "{{ @ }}",
                  "linkTextTemplate": "{{ @ }}",
                  "linkTitleTemplate": "{{ @ }}",
                  "linkOpenInNewTab": true,
                  "name": "analysis_type",
                  "type": "string",
                  "displayAs": "string",
                  "order": 100000,
                  "title": "analysis_type",
                  "allowSearch": false,
                  "alignContent": "left",
                  "allowHTML": false,
                  "highlightLinks": false,
                  "useMonospaceFont": false,
                  "preserveWhitespace": false
                },
                {
                  "dateTimeFormat": "DD/MM/YYYY HH:mm:ss.SSS",
                  "booleanValues": [
                    "false",
                    "true"
                  ],
                  "imageUrlTemplate": "{{ @ }}",
                  "imageTitleTemplate": "{{ @ }}",
                  "imageWidth": "",
                  "imageHeight": "",
                  "linkUrlTemplate": "{{ @ }}",
                  "linkTextTemplate": "{{ @ }}",
                  "linkTitleTemplate": "{{ @ }}",
                  "linkOpenInNewTab": true,
                  "name": "analysis_timestamp",
                  "type": "datetime",
                  "displayAs": "datetime",
                  "order": 100001,
                  "title": "analysis_timestamp",
                  "allowSearch": false,
                  "alignContent": "right",
                  "allowHTML": false,
                  "highlightLinks": false,
                  "useMonospaceFont": false,
                  "preserveWhitespace": false
                },
                {
                  "booleanValues": [
                    "false",
                    "true"
                  ],
                  "imageUrlTemplate": "{{ @ }}",
                  "imageTitleTemplate": "{{ @ }}",
                  "imageWidth": "",
                  "imageHeight": "",
                  "linkUrlTemplate": "{{ @ }}",
                  "linkTextTemplate": "{{ @ }}",
                  "linkTitleTemplate": "{{ @ }}",
                  "linkOpenInNewTab": true,
                  "name": "strategic_recommendations",
                  "type": "string",
                  "displayAs": "string",
                  "order": 100005,
                  "title": "strategic_recommendations",
                  "allowSearch": false,
                  "alignContent": "left",
                  "allowHTML": false,
                  "highlightLinks": false,
                  "useMonospaceFont": false,
                  "preserveWhitespace": false
                }
              ],
              "allowHTMLByDefault": false,
              "itemsPerPage": 25,
              "paginationSize": "default",
              "condensed": false,
              "withRowNumber": false,
              "frame": {
                "showTitle": true,
                "title": "Security Summary"
              }
            }
          },
          "position": {
            "x": 0,
            "y": 3,
            "width": 6,
            "height": 3
          }
        },
        {
          "widget": {
            "name": "a4d2738b",
            "queries": [
              {
                "name": "main_query",
                "query": {
                  "datasetName": "996d1f2e",
                  "fields": [
                    {
                      "name": "detection_type",
                      "expression": "`detection_type`"
                    },
                    {
                      "name": "failed_attempts",
                      "expression": "`failed_attempts`"
                    },
                    {
                      "name": "unique_entities",
                      "expression": "`unique_entities`"
                    },
                    {
                      "name": "first_attempt",
                      "expression": "`first_attempt`"
                    },
                    {
                      "name": "last_attempt",
                      "expression": "`last_attempt`"
                    },
                    {
                      "name": "ai_comprehensive_analysis",
                      "expression": "`ai_comprehensive_analysis`"
                    }
                  ],
                  "disaggregated": true
                }
              }
            ],
            "spec": {
              "version": 1,
              "widgetType": "table",
              "encodings": {
                "columns": [
                  {
                    "fieldName": "detection_type",
                    "booleanValues": [
                      "false",
                      "true"
                    ],
                    "imageUrlTemplate": "{{ @ }}",
                    "imageTitleTemplate": "{{ @ }}",
                    "imageWidth": "",
                    "imageHeight": "",
                    "linkUrlTemplate": "{{ @ }}",
                    "linkTextTemplate": "{{ @ }}",
                    "linkTitleTemplate": "{{ @ }}",
                    "linkOpenInNewTab": true,
                    "type": "string",
                    "displayAs": "string",
                    "visible": true,
                    "order": 100000,
                    "title": "detection_type",
                    "allowSearch": false,
                    "alignContent": "left",
                    "allowHTML": false,
                    "highlightLinks": false,
                    "useMonospaceFont": false,
                    "preserveWhitespace": false,
                    "displayName": "detection_type"
                  },
                  {
                    "fieldName": "failed_attempts",
                    "numberFormat": "0",
                    "booleanValues": [
                      "false",
                      "true"
                    ],
                    "imageUrlTemplate": "{{ @ }}",
                    "imageTitleTemplate": "{{ @ }}",
                    "imageWidth": "",
                    "imageHeight": "",
                    "linkUrlTemplate": "{{ @ }}",
                    "linkTextTemplate": "{{ @ }}",
                    "linkTitleTemplate": "{{ @ }}",
                    "linkOpenInNewTab": true,
                    "type": "integer",
                    "displayAs": "number",
                    "visible": true,
                    "order": 100004,
                    "title": "failed_attempts",
                    "allowSearch": false,
                    "alignContent": "right",
                    "allowHTML": false,
                    "highlightLinks": false,
                    "useMonospaceFont": false,
                    "preserveWhitespace": false,
                    "displayName": "failed_attempts"
                  },
                  {
                    "fieldName": "unique_entities",
                    "numberFormat": "0",
                    "booleanValues": [
                      "false",
                      "true"
                    ],
                    "imageUrlTemplate": "{{ @ }}",
                    "imageTitleTemplate": "{{ @ }}",
                    "imageWidth": "",
                    "imageHeight": "",
                    "linkUrlTemplate": "{{ @ }}",
                    "linkTextTemplate": "{{ @ }}",
                    "linkTitleTemplate": "{{ @ }}",
                    "linkOpenInNewTab": true,
                    "type": "integer",
                    "displayAs": "number",
                    "visible": true,
                    "order": 100005,
                    "title": "unique_entities",
                    "allowSearch": false,
                    "alignContent": "right",
                    "allowHTML": false,
                    "highlightLinks": false,
                    "useMonospaceFont": false,
                    "preserveWhitespace": false,
                    "displayName": "unique_entities"
                  },
                  {
                    "fieldName": "first_attempt",
                    "dateTimeFormat": "DD/MM/YYYY HH:mm:ss.SSS",
                    "booleanValues": [
                      "false",
                      "true"
                    ],
                    "imageUrlTemplate": "{{ @ }}",
                    "imageTitleTemplate": "{{ @ }}",
                    "imageWidth": "",
                    "imageHeight": "",
                    "linkUrlTemplate": "{{ @ }}",
                    "linkTextTemplate": "{{ @ }}",
                    "linkTitleTemplate": "{{ @ }}",
                    "linkOpenInNewTab": true,
                    "type": "datetime",
                    "displayAs": "datetime",
                    "visible": true,
                    "order": 100008,
                    "title": "first_attempt",
                    "allowSearch": false,
                    "alignContent": "right",
                    "allowHTML": false,
                    "highlightLinks": false,
                    "useMonospaceFont": false,
                    "preserveWhitespace": false,
                    "displayName": "first_attempt"
                  },
                  {
                    "fieldName": "last_attempt",
                    "dateTimeFormat": "DD/MM/YYYY HH:mm:ss.SSS",
                    "booleanValues": [
                      "false",
                      "true"
                    ],
                    "imageUrlTemplate": "{{ @ }}",
                    "imageTitleTemplate": "{{ @ }}",
                    "imageWidth": "",
                    "imageHeight": "",
                    "linkUrlTemplate": "{{ @ }}",
                    "linkTextTemplate": "{{ @ }}",
                    "linkTitleTemplate": "{{ @ }}",
                    "linkOpenInNewTab": true,
                    "type": "datetime",
                    "displayAs": "datetime",
                    "visible": true,
                    "order": 100009,
                    "title": "last_attempt",
                    "allowSearch": false,
                    "alignContent": "right",
                    "allowHTML": false,
                    "highlightLinks": false,
                    "useMonospaceFont": false,
                    "preserveWhitespace": false,
                    "displayName": "last_attempt"
                  },
                  {
                    "fieldName": "ai_comprehensive_analysis",
                    "booleanValues": [
                      "false",
                      "true"
                    ],
                    "imageUrlTemplate": "{{ @ }}",
                    "imageTitleTemplate": "{{ @ }}",
                    "imageWidth": "",
                    "imageHeight": "",
                    "linkUrlTemplate": "{{ @ }}",
                    "linkTextTemplate": "{{ @ }}",
                    "linkTitleTemplate": "{{ @ }}",
                    "linkOpenInNewTab": true,
                    "type": "string",
                    "displayAs": "string",
                    "visible": true,
                    "order": 100011,
                    "title": "ai_comprehensive_analysis",
                    "allowSearch": false,
                    "alignContent": "left",
                    "allowHTML": false,
                    "highlightLinks": false,
                    "useMonospaceFont": false,
                    "preserveWhitespace": false,
                    "displayName": "ai_comprehensive_analysis"
                  }
                ]
              },
              "invisibleColumns": [
                {
                  "booleanValues": [
                    "false",
                    "true"
                  ],
                  "imageUrlTemplate": "{{ @ }}",
                  "imageTitleTemplate": "{{ @ }}",
                  "imageWidth": "",
                  "imageHeight": "",
                  "linkUrlTemplate": "{{ @ }}",
                  "linkTextTemplate": "{{ @ }}",
                  "linkTitleTemplate": "{{ @ }}",
                  "linkOpenInNewTab": true,
                  "name": "entity_id",
                  "type": "string",
                  "displayAs": "string",
                  "order": 100001,
                  "title": "entity_id",
                  "allowSearch": false,
                  "alignContent": "left",
                  "allowHTML": false,
                  "highlightLinks": false,
                  "useMonospaceFont": false,
                  "preserveWhitespace": false
                },
                {
                  "booleanValues": [
                    "false",
                    "true"
                  ],
                  "imageUrlTemplate": "{{ @ }}",
                  "imageTitleTemplate": "{{ @ }}",
                  "imageWidth": "",
                  "imageHeight": "",
                  "linkUrlTemplate": "{{ @ }}",
                  "linkTextTemplate": "{{ @ }}",
                  "linkTitleTemplate": "{{ @ }}",
                  "linkOpenInNewTab": true,
                  "name": "entity_name",
                  "type": "string",
                  "displayAs": "string",
                  "order": 100002,
                  "title": "entity_name",
                  "allowSearch": false,
                  "alignContent": "left",
                  "allowHTML": false,
                  "highlightLinks": false,
                  "useMonospaceFont": false,
                  "preserveWhitespace": false
                },
                {
                  "booleanValues": [
                    "false",
                    "true"
                  ],
                  "imageUrlTemplate": "{{ @ }}",
                  "imageTitleTemplate": "{{ @ }}",
                  "imageWidth": "",
                  "imageHeight": "",
                  "linkUrlTemplate": "{{ @ }}",
                  "linkTextTemplate": "{{ @ }}",
                  "linkTitleTemplate": "{{ @ }}",
                  "linkOpenInNewTab": true,
                  "name": "entity_type",
                  "type": "string",
                  "displayAs": "string",
                  "order": 100003,
                  "title": "entity_type",
                  "allowSearch": false,
                  "alignContent": "left",
                  "allowHTML": false,
                  "highlightLinks": false,
                  "useMonospaceFont": false,
                  "preserveWhitespace": false
                },
                {
                  "booleanValues": [
                    "false",
                    "true"
                  ],
                  "imageUrlTemplate": "{{ @ }}",
                  "imageTitleTemplate": "{{ @ }}",
                  "imageWidth": "",
                  "imageHeight": "",
                  "linkUrlTemplate": "{{ @ }}",
                  "linkTextTemplate": "{{ @ }}",
                  "linkTitleTemplate": "{{ @ }}",
                  "linkOpenInNewTab": true,
                  "name": "related_entities",
                  "type": "complex",
                  "displayAs": "json",
                  "order": 100006,
                  "title": "related_entities",
                  "allowSearch": false,
                  "alignContent": "left",
                  "allowHTML": false,
                  "highlightLinks": false,
                  "useMonospaceFont": false,
                  "preserveWhitespace": false
                },
                {
                  "booleanValues": [
                    "false",
                    "true"
                  ],
                  "imageUrlTemplate": "{{ @ }}",
                  "imageTitleTemplate": "{{ @ }}",
                  "imageWidth": "",
                  "imageHeight": "",
                  "linkUrlTemplate": "{{ @ }}",
                  "linkTextTemplate": "{{ @ }}",
                  "linkTitleTemplate": "{{ @ }}",
                  "linkOpenInNewTab": true,
                  "name": "user_agents",
                  "type": "complex",
                  "displayAs": "json",
                  "order": 100007,
                  "title": "user_agents",
                  "allowSearch": false,
                  "alignContent": "left",
                  "allowHTML": false,
                  "highlightLinks": false,
                  "useMonospaceFont": false,
                  "preserveWhitespace": false
                },
                {
                  "dateTimeFormat": "DD/MM/YYYY HH:mm:ss.SSS",
                  "booleanValues": [
                    "false",
                    "true"
                  ],
                  "imageUrlTemplate": "{{ @ }}",
                  "imageTitleTemplate": "{{ @ }}",
                  "imageWidth": "",
                  "imageHeight": "",
                  "linkUrlTemplate": "{{ @ }}",
                  "linkTextTemplate": "{{ @ }}",
                  "linkTitleTemplate": "{{ @ }}",
                  "linkOpenInNewTab": true,
                  "name": "detection_timestamp",
                  "type": "datetime",
                  "displayAs": "datetime",
                  "order": 100010,
                  "title": "detection_timestamp",
                  "allowSearch": false,
                  "alignContent": "right",
                  "allowHTML": false,
                  "highlightLinks": false,
                  "useMonospaceFont": false,
                  "preserveWhitespace": false
                }
              ],
              "allowHTMLByDefault": false,
              "itemsPerPage": 25,
              "paginationSize": "default",
              "condensed": true,
              "withRowNumber": false,
              "frame": {
                "showTitle": true,
                "title": "Failed Login Analysis"
              }
            }
          },
          "position": {
            "x": 0,
            "y": 6,
            "width": 6,
            "height": 3
          }
        },
        {
          "widget": {
            "name": "40bb33d4",
            "queries": [
              {
                "name": "main_query",
                "query": {
                  "datasetName": "b40cbd60",
                  "fields": [
                    {
                      "name": "actor",
                      "expression": "`actor`"
                    },
                    {
                      "name": "export_count",
                      "expression": "`export_count`"
                    },
                    {
                      "name": "source",
                      "expression": "`source`"
                    },
                    {
                      "name": "artifact",
                      "expression": "`artifact`"
                    },
                    {
                      "name": "risk_level",
                      "expression": "`risk_level`"
                    },
                    {
                      "name": "risk_factors",
                      "expression": "`risk_factors`"
                    }
                  ],
                  "filters": [
                    {
                      "expression": "`actor` IS NULL OR `actor` NOT IN ('')"
                    }
                  ],
                  "disaggregated": true
                }
              }
            ],
            "spec": {
              "version": 1,
              "widgetType": "table",
              "encodings": {
                "columns": [
                  {
                    "fieldName": "actor",
                    "booleanValues": [
                      "false",
                      "true"
                    ],
                    "imageUrlTemplate": "{{ @ }}",
                    "imageTitleTemplate": "{{ @ }}",
                    "imageWidth": "",
                    "imageHeight": "",
                    "linkUrlTemplate": "{{ @ }}",
                    "linkTextTemplate": "{{ @ }}",
                    "linkTitleTemplate": "{{ @ }}",
                    "linkOpenInNewTab": true,
                    "type": "string",
                    "displayAs": "string",
                    "visible": true,
                    "order": 0,
                    "title": "actor",
                    "allowSearch": false,
                    "alignContent": "left",
                    "allowHTML": false,
                    "highlightLinks": false,
                    "useMonospaceFont": false,
                    "preserveWhitespace": false,
                    "displayName": "actor"
                  },
                  {
                    "fieldName": "export_count",
                    "numberFormat": "0",
                    "booleanValues": [
                      "false",
                      "true"
                    ],
                    "imageUrlTemplate": "{{ @ }}",
                    "imageTitleTemplate": "{{ @ }}",
                    "imageWidth": "",
                    "imageHeight": "",
                    "linkUrlTemplate": "{{ @ }}",
                    "linkTextTemplate": "{{ @ }}",
                    "linkTitleTemplate": "{{ @ }}",
                    "linkOpenInNewTab": true,
                    "type": "integer",
                    "displayAs": "number",
                    "visible": true,
                    "order": 2,
                    "title": "export_count",
                    "allowSearch": false,
                    "alignContent": "right",
                    "allowHTML": false,
                    "highlightLinks": false,
                    "useMonospaceFont": false,
                    "preserveWhitespace": false,
                    "displayName": "export_count"
                  },
                  {
                    "fieldName": "source",
                    "booleanValues": [
                      "false",
                      "true"
                    ],
                    "imageUrlTemplate": "{{ @ }}",
                    "imageTitleTemplate": "{{ @ }}",
                    "imageWidth": "",
                    "imageHeight": "",
                    "linkUrlTemplate": "{{ @ }}",
                    "linkTextTemplate": "{{ @ }}",
                    "linkTitleTemplate": "{{ @ }}",
                    "linkOpenInNewTab": true,
                    "type": "string",
                    "displayAs": "string",
                    "visible": true,
                    "order": 3,
                    "title": "source",
                    "allowSearch": false,
                    "alignContent": "left",
                    "allowHTML": false,
                    "highlightLinks": false,
                    "useMonospaceFont": false,
                    "preserveWhitespace": false,
                    "displayName": "source"
                  },
                  {
                    "fieldName": "artifact",
                    "booleanValues": [
                      "false",
                      "true"
                    ],
                    "imageUrlTemplate": "{{ @ }}",
                    "imageTitleTemplate": "{{ @ }}",
                    "imageWidth": "",
                    "imageHeight": "",
                    "linkUrlTemplate": "{{ @ }}",
                    "linkTextTemplate": "{{ @ }}",
                    "linkTitleTemplate": "{{ @ }}",
                    "linkOpenInNewTab": true,
                    "type": "string",
                    "displayAs": "string",
                    "visible": true,
                    "order": 4,
                    "title": "artifact",
                    "allowSearch": false,
                    "alignContent": "left",
                    "allowHTML": false,
                    "highlightLinks": false,
                    "useMonospaceFont": false,
                    "preserveWhitespace": false,
                    "displayName": "artifact"
                  },
                  {
                    "fieldName": "risk_level",
                    "booleanValues": [
                      "false",
                      "true"
                    ],
                    "imageUrlTemplate": "{{ @ }}",
                    "imageTitleTemplate": "{{ @ }}",
                    "imageWidth": "",
                    "imageHeight": "",
                    "linkUrlTemplate": "{{ @ }}",
                    "linkTextTemplate": "{{ @ }}",
                    "linkTitleTemplate": "{{ @ }}",
                    "linkOpenInNewTab": true,
                    "type": "string",
                    "displayAs": "string",
                    "visible": true,
                    "order": 6,
                    "title": "risk_level",
                    "allowSearch": false,
                    "alignContent": "left",
                    "allowHTML": false,
                    "highlightLinks": false,
                    "useMonospaceFont": false,
                    "preserveWhitespace": false,
                    "displayName": "risk_level"
                  },
                  {
                    "fieldName": "risk_factors",
                    "booleanValues": [
                      "false",
                      "true"
                    ],
                    "imageUrlTemplate": "{{ @ }}",
                    "imageTitleTemplate": "{{ @ }}",
                    "imageWidth": "",
                    "imageHeight": "",
                    "linkUrlTemplate": "{{ @ }}",
                    "linkTextTemplate": "{{ @ }}",
                    "linkTitleTemplate": "{{ @ }}",
                    "linkOpenInNewTab": true,
                    "type": "string",
                    "displayAs": "string",
                    "visible": true,
                    "order": 7,
                    "title": "risk_factors",
                    "allowSearch": false,
                    "alignContent": "left",
                    "allowHTML": false,
                    "highlightLinks": false,
                    "useMonospaceFont": false,
                    "preserveWhitespace": false,
                    "displayName": "risk_factors"
                  }
                ]
              },
              "invisibleColumns": [
                {
                  "booleanValues": [
                    "false",
                    "true"
                  ],
                  "imageUrlTemplate": "{{ @ }}",
                  "imageTitleTemplate": "{{ @ }}",
                  "imageWidth": "",
                  "imageHeight": "",
                  "linkUrlTemplate": "{{ @ }}",
                  "linkTextTemplate": "{{ @ }}",
                  "linkTitleTemplate": "{{ @ }}",
                  "linkOpenInNewTab": true,
                  "name": "workspace_id",
                  "type": "string",
                  "displayAs": "string",
                  "order": 1,
                  "title": "workspace_id",
                  "allowSearch": false,
                  "alignContent": "left",
                  "allowHTML": false,
                  "highlightLinks": false,
                  "useMonospaceFont": false,
                  "preserveWhitespace": false
                },
                {
                  "booleanValues": [
                    "false",
                    "true"
                  ],
                  "imageUrlTemplate": "{{ @ }}",
                  "imageTitleTemplate": "{{ @ }}",
                  "imageWidth": "",
                  "imageHeight": "",
                  "linkUrlTemplate": "{{ @ }}",
                  "linkTextTemplate": "{{ @ }}",
                  "linkTitleTemplate": "{{ @ }}",
                  "linkOpenInNewTab": true,
                  "name": "action_name",
                  "type": "string",
                  "displayAs": "string",
                  "order": 5,
                  "title": "action_name",
                  "allowSearch": false,
                  "alignContent": "left",
                  "allowHTML": false,
                  "highlightLinks": false,
                  "useMonospaceFont": false,
                  "preserveWhitespace": false
                },
                {
                  "dateTimeFormat": "DD/MM/YYYY HH:mm:ss.SSS",
                  "booleanValues": [
                    "false",
                    "true"
                  ],
                  "imageUrlTemplate": "{{ @ }}",
                  "imageTitleTemplate": "{{ @ }}",
                  "imageWidth": "",
                  "imageHeight": "",
                  "linkUrlTemplate": "{{ @ }}",
                  "linkTextTemplate": "{{ @ }}",
                  "linkTitleTemplate": "{{ @ }}",
                  "linkOpenInNewTab": true,
                  "name": "first_activity",
                  "type": "datetime",
                  "displayAs": "datetime",
                  "order": 8,
                  "title": "first_activity",
                  "allowSearch": false,
                  "alignContent": "right",
                  "allowHTML": false,
                  "highlightLinks": false,
                  "useMonospaceFont": false,
                  "preserveWhitespace": false
                },
                {
                  "booleanValues": [
                    "false",
                    "true"
                  ],
                  "imageUrlTemplate": "{{ @ }}",
                  "imageTitleTemplate": "{{ @ }}",
                  "imageWidth": "",
                  "imageHeight": "",
                  "linkUrlTemplate": "{{ @ }}",
                  "linkTextTemplate": "{{ @ }}",
                  "linkTitleTemplate": "{{ @ }}",
                  "linkOpenInNewTab": true,
                  "name": "immediate_actions",
                  "type": "string",
                  "displayAs": "string",
                  "order": 9,
                  "title": "immediate_actions",
                  "allowSearch": false,
                  "alignContent": "left",
                  "allowHTML": false,
                  "highlightLinks": false,
                  "useMonospaceFont": false,
                  "preserveWhitespace": false
                },
                {
                  "dateTimeFormat": "DD/MM/YYYY HH:mm:ss.SSS",
                  "booleanValues": [
                    "false",
                    "true"
                  ],
                  "imageUrlTemplate": "{{ @ }}",
                  "imageTitleTemplate": "{{ @ }}",
                  "imageWidth": "",
                  "imageHeight": "",
                  "linkUrlTemplate": "{{ @ }}",
                  "linkTextTemplate": "{{ @ }}",
                  "linkTitleTemplate": "{{ @ }}",
                  "linkOpenInNewTab": true,
                  "name": "last_activity",
                  "type": "datetime",
                  "displayAs": "datetime",
                  "order": 10,
                  "title": "last_activity",
                  "allowSearch": false,
                  "alignContent": "right",
                  "allowHTML": false,
                  "highlightLinks": false,
                  "useMonospaceFont": false,
                  "preserveWhitespace": false
                },
                {
                  "booleanValues": [
                    "false",
                    "true"
                  ],
                  "imageUrlTemplate": "{{ @ }}",
                  "imageTitleTemplate": "{{ @ }}",
                  "imageWidth": "",
                  "imageHeight": "",
                  "linkUrlTemplate": "{{ @ }}",
                  "linkTextTemplate": "{{ @ }}",
                  "linkTitleTemplate": "{{ @ }}",
                  "linkOpenInNewTab": true,
                  "name": "ai_comprehensive_analysis",
                  "type": "string",
                  "displayAs": "string",
                  "order": 11,
                  "title": "ai_comprehensive_analysis",
                  "allowSearch": false,
                  "alignContent": "left",
                  "allowHTML": false,
                  "highlightLinks": false,
                  "useMonospaceFont": false,
                  "preserveWhitespace": false
                }
              ],
              "allowHTMLByDefault": false,
              "itemsPerPage": 25,
              "paginationSize": "default",
              "condensed": true,
              "withRowNumber": false,
              "frame": {
                "showTitle": true,
                "title": "Data Export AI Analysis"
              }
            }
          },
          "position": {
            "x": 0,
            "y": 35,
            "width": 6,
            "height": 9
          }
        }
      ],
      "pageType": "PAGE_TYPE_CANVAS"
    }
  ],
  "uiSettings": {
    "theme": {
      "canvasBackgroundColor": {
        "light": "#F4F2ED",
        "dark": "#1F1E1D"
      },
      "widgetBackgroundColor": {
        "light": "#EBE9E2",
        "dark": "#1B1817"
      },
      "widgetBorderColor": {
        "light": "#D5CEC3",
        "dark": "#2F2E2B"
      },
      "fontColor": {
        "light": "#3D3C39",
        "dark": "#FAFBF9"
      },
      "selectionColor": {
        "light": "#5F7E52",
        "dark": "#7A8F3E"
      },
      "visualizationColors": [
        "#1A4F27",
        "#B35900",
        "#3A9BDC",
        "#7A8F3E",
        "#E8B200",
        "#767676",
        "#C23B22"
      ],
      "widgetHeaderAlignment": "LEFT"
    }
  }
}<|MERGE_RESOLUTION|>--- conflicted
+++ resolved
@@ -305,43 +305,10 @@
                     {
                       "name": "count(*)",
                       "expression": "COUNT(`*`)"
-                    }
-                  ],
-                  "cubeGroupingSets": {
-                    "sets": [
-                      {
-                        "fieldNames": [
-                          "actor",
-                          "action_name"
-                        ]
-                      },
-<<<<<<< HEAD
-                      {}
-=======
-                      {
-                        "fieldNames": [
-                          "daily(event_time)"
-                        ]
-                      }
->>>>>>> cf0a3696
-                    ]
-                  },
-                  "disaggregated": false,
-                  "orders": [
-                    {
-                      "direction": "ASC",
+                    },
+                    {
+                      "name": "actor",
                       "expression": "`actor`"
-                    },
-                    {
-                      "direction": "ASC",
-                      "expression": "`action_name`"
-<<<<<<< HEAD
-=======
-                    },
-                    {
-                      "direction": "ASC",
-                      "expression": "DATE_TRUNC(\"DAY\", `event_time`)"
->>>>>>> cf0a3696
                     }
                   ]
                 }
@@ -351,56 +318,32 @@
               "version": 3,
               "widgetType": "pivot",
               "encodings": {
-                "rows": [
-                  {
-                    "fieldName": "actor",
-                    "scale": {
-                      "type": "categorical",
-                      "sort": {
-                        "by": "cell-reversed",
-                        "field": {
-                          "index": 0
-                        }
-                      }
-                    },
-                    "displayName": "actor"
-                  },
-                  {
-                    "fieldName": "action_name",
-<<<<<<< HEAD
-                    "displayName": "Action"
-=======
-                    "displayName": "action_name"
-                  }
-                ],
-                "columns": [
-                  {
-                    "fieldName": "daily(event_time)",
-                    "displayName": "event_time"
->>>>>>> cf0a3696
-                  }
-                ],
-                "cell": {
-                  "type": "multi-cell",
-                  "fields": [
-                    {
-                      "fieldName": "count(*)",
-                      "cellType": "text",
-<<<<<<< HEAD
-                      "displayName": "#Exports"
-=======
-                      "style": {
-                        "type": "color-scale",
-                        "backgroundColor": {
-                          "scale": {
-                            "type": "quantitative"
-                          }
-                        }
-                      },
-                      "displayName": "Exports"
->>>>>>> cf0a3696
-                    }
-                  ]
+                "x": {
+                  "fieldName": "count(*)",
+                  "scale": {
+                    "type": "quantitative",
+                    "fn": {
+                      "type": "symlog"
+                    }
+                  },
+                  "displayName": "Number of Exports"
+                },
+                "y": {
+                  "fieldName": "actor",
+                  "scale": {
+                    "type": "categorical",
+                    "sort": {
+                      "by": "x-reversed"
+                    }
+                  },
+                  "displayName": "actor"
+                },
+                "color": {
+                  "fieldName": "action_name",
+                  "scale": {
+                    "type": "categorical"
+                  },
+                  "displayName": "action_name"
                 }
               },
               "frame": {
